<p align="center"><img src="https://www.infertrade.com/static/media/InferTradeLogo.5c2cc437.svg" alt="InferTrade"/>
</p>

# InferTrade

[`infertrade`](https://github.com/ta-oliver/infertrade) is an open source trading and investment strategy library designed for accessibility and compatibility.

The [`infertrade`](https://github.com/ta-oliver/infertrade) package seeks to achieve three objectives:

- Simplicity: a simple [`pandas`](https://github.com/pandas-dev/pandas) to [`pandas`](https://github.com/pandas-dev/pandas) interface that those experienced in trading but new to Python can easily use.

- Gateway to data science: classes that allow rules created for the infertrade simple interface to be used with [`scikit-learn`](https://github.com/scikit-learn/scikit-learn) functionality for prediction and calibration. (fit, transform, predict, pipelines, gridsearch) and [`scikit-learn`](https://github.com/scikit-learn/scikit-learn) compatible libraries, like [`feature-engine`](https://github.com/solegalli/feature_engine).

- The best open source trading strategies: wrapping functionality to allow strategies from any open source Python libraries with compatible licences, such as [`ta`](https://github.com/bukosabino/ta) to be used with the `infertrade` interface.

The project is licenced under the [Apache 2.0](https://choosealicense.com/licenses/apache-2.0/) licence.  

## Connection to InferTrade.com

Many thanks for looking into the [`infertrade`](https://github.com/ta-oliver/infertrade) package!

I created [InferTrade.com](https://infertrade.com/) to provide cutting edge statistical analysis in an accessible free interface. The intention was to help individuals and small firms have access to the same quality of analysis as large institutions for systematic trading and to allow more time to be spent on creating good signals rather than backtesting and strategy verification. If someone has done the hard work of gaining insights into markets I wanted them to be able to compete in a landscape of increasingly automated statistically-driven market participants. A huge amount of effort has been made by the trading and AI/ML communities to create open source packages with [powerful diagnostic functionality](https://github.com/mljar/mljar-supervised), which means you do not need to build a large and complex in-house analytics library to be able to support your investment decisions with solid statistical machine learning. However there remain educational and technical barriers to using this community-created wealth if you are not an experience programmer or do not have mathematical training. I want [InferTrade.com](www.infertrade.com) to allow everyone trading in markets to have access without barriers - cost, training or time - to be competitive, with an easy to use interface that both provides direct analysis and education insights to support your trading. 

The initial impetus for the creation of this open source package, [`infertrade`](https://github.com/ta-oliver/infertrade) was to ensure any of our users finding an attractive strategy on InferTrade.com could easily implement the rule in Python and have full access to the code to fully understand every aspect of how it works. By adding wrapper for existing libraries we hope to support further independent backtesting by users with their own preferred choice of trading libraries. We at InferStat heavily use open source in delivering InferTrade.com's functionality and we also wanted to give something back to the trading and data science community. The Apache 2.0 licence is a permissive licence, so that you can use or build upon [`infertrade`](https://github.com/ta-oliver/infertrade) for your personal, community or commercial projects.

The [`infertrade`](https://github.com/ta-oliver/infertrade) package and InferTrade.com will be adding functionality each week, and we are continually seeking to improve the experience and support the package and website provides for traders, portfolio managers and other users. Gaining feedback on new features is extremely helpful for us to improve our UX and design, as are any ideas for enhancements that would help you to trade better. If you would like to assist me in turning InferTrade into the leading open source trading platform we can offer participation in our Beta Testing programme ([sign up link](https://docs.google.com/forms/d/e/1FAIpQLSeNznsSNx-UUZ_nc9wchgsTy1z9T75YO5cZOB03YP-vQ-F2NQ/viewform?usp=sf_link)). You can also fork this repository and make direct improvements to the package.

Best,
Tom Oliver

InferStat Founder and CEO

- https://github.com/ta-oliver
- https://www.linkedin.com/in/thomas-oliver-09487b9/



## Contact Us

This was [InferStat's](https://inferstat.com/) first open source project and we welcome your thoughts for improvements to code structure, documentation or any changes that would support your use of the library. 

If you would like assistance with using the [`infertrade`](https://github.com/ta-oliver) you can email us at support@infertrade.com or [book a video call](www.calendly.com/infertrade)

If you would like to contribute to the package, e.g. to add support for an additional package or library, please see our [contributing](CONTRIBUTING.md) information.


## Quickstart

Please note the project requires Python 3.7 or higher due to dependent libraries used.

See [Windows](https://github.com/ta-oliver/infertrade/blob/main/docs/Install%20Windows.md) or [Linux](https://github.com/ta-oliver/infertrade/blob/main/docs/Install%20Ubuntu%20Linux.md) guides for installation details.


### My First InferTrade Rule

```
import pandas as pd
import matplotlib.pyplot as plt

def my_first_infertrade_rule(df: pd.DataFrame) -> pd.DataFrame:
    df["allocation"] = 0.0
    df["allocation"][df.pct_change() > 0.02] = 0.5     
    return df
    
my_dataframe = pd.read_csv("example_market_data.csv")    
my_dataframe_with_allocations = my_first_infertrade_rule(my_dataframe)
my_dataframe_with_allocations.plot(["close"], ["allocation"])
plt.show()
```

![image](https://user-images.githubusercontent.com/29981664/110859161-ed2ef800-82b2-11eb-8bcb-cfdc3596b880.png)


### Basic usage with community functions

"Community" functions are those declared in this repository, not retrieved from an external package. They are all exposed at `infertrade.algos.community`.

```python
from infertrade.algos.community import normalised_close, scikit_signal_factory
from infertrade.data.simulate_data import simulated_market_data_4_years_gen
signal_transformer = scikit_signal_factory(normalised_close)
signal_transformer.fit_transform(simulated_market_data_4_years_gen())
```

### Usage with TA

```python
from infertrade.algos.community import scikit_signal_factory
from infertrade.data.simulate_data import simulated_market_data_4_years_gen
from infertrade.algos import ta_adaptor
from ta.trend import AroonIndicator
adapted_aroon = ta_adaptor(AroonIndicator, "aroon_down", window=1)
signal_transformer = scikit_signal_factory(adapted_aroon)
signal_transformer.fit_transform(simulated_market_data_4_years_gen())
```

### Calculate positions with simple position function

```python
from infertrade.algos.community.allocations import constant_allocation_size
from infertrade.utilities.operations import scikit_allocation_factory
from infertrade.data.simulate_data import simulated_market_data_4_years_gen

position_transformer = scikit_allocation_factory(constant_allocation_size)
position_transformer.fit_transform(simulated_market_data_4_years_gen())
# TODO add example with parameters
```

### Example of position calculation via kelly just based on signal generation

```python
from infertrade.algos.community import scikit_signal_factory
from infertrade.data.simulate_data import simulated_market_data_4_years_gen
from infertrade.utilities.operations import PositionsFromPricePrediction, PricePredictionFromSignalRegression
from sklearn.pipeline import make_pipeline
from infertrade.algos import ta_adaptor
from ta.trend import AroonIndicator

adapted_aroon = ta_adaptor(AroonIndicator, "aroon_down", window=1)

pipeline = make_pipeline(scikit_signal_factory(adapted_aroon),
                         PricePredictionFromSignalRegression(),
                         PositionsFromPricePrediction()
                         )

pipeline.fit_transform(simulated_market_data_4_years_gen())
```

### Creating simulated data for testing

For convenience, the `infertrade.data` module contains some basic functions for simulating market data.

```
import matplotlib.pyplot as plt
from infertrade.data.simulate_data import simulated_market_data_4_years_gen
simulated_market_data_4_years_gen().plot(y=["open", "close", "high", "low", "last"])
plt.show()
```

![image](https://user-images.githubusercontent.com/29981664/111359984-1e794080-8684-11eb-88df-5e2af83eadd5.png)

```
import matplotlib.pyplot as plt
from infertrade.data.simulate_data import simulated_correlated_equities_4_years_gen
simulated_correlated_equities_4_years_gen().plot(y=["price", "signal"])
plt.show()
```
![image](https://user-images.githubusercontent.com/29981664/111360130-4668a400-8684-11eb-933e-e8f10662b0bb.png)

<<<<<<< HEAD
### Example use of API for calculations.

- Replace the `your-api-key-here` in `'x-api-key':'your-api-key-here'` with your API key (Contact support@infertrade.com for more information)
- Change the parameters in `kwargs` according to your needs

*NOTE: You can use any library instead of `httpx` of your own choice to call API.*

```python
import httpx

from infertrade.data.simulate_data import simulated_market_data_4_years_gen
from infertrade.algos.community.allocations import change_regression
from infertrade.utilities.performance import calculate_portfolio_performance_python

trading_strategy_df = change_regression(simulated_market_data_4_years_gen())
trading_strategy_returns_df = calculate_portfolio_performance_python(trading_strategy_df)

json_data = {
"service": "privateapi",
"endpoint": "/",
"session_id": "session_id",
"payload": {
    "library":"reducerlib",
    "api_method":"algo_calculate",
    "kwargs":{
        "algorithms":[{"name": "SharpeRatio"},{"name": "PriceBasicStatistics"}],
        "inputs":[{
            "time_series": [{
                "portfolio_return": trading_strategy_returns_df['portfolio_return'].to_list(),
                "allocation": trading_strategy_returns_df['allocation'].to_list(),
                "price_1": trading_strategy_returns_df['price'].to_list(),
                "research_1": trading_strategy_returns_df['research'].to_list()
                }]
            }]
        }
    }
}

response = httpx.post(
    'https://prod.api.infertrade.com/',
    headers = {
        'content-type': 'application/json',
        'x-api-key': 'your-api-key-here'
    }, json=json_data)

print(response.content)
```
=======
### Exporting portfolio performance to a CSV file

The "infertrade.api" module contains an Api class with multiple useful functions including "export_to_csv" which is used to export
portfolio performance as a CSV file.

The function accepts up to two dataframes containing market data, a rule name and a relationship name and the output would be a CSV file containing
information about the provided rule and relationship perfomance with provided market data.

```python
from infertrade.api import Api

Api.export_to_csv(dataframe=MarketData, rule_name="weighted_moving_averages")
"""Resulting CSV file would contain portfolio performance of supplied MarketData 
after trading using weighted moving averages"""

Api.export_to_csv(dataframe=MarketData1, second_df=MarketData2, rule_name="weighted_moving_averages", relationship="change_relationship")
"""Resulting CSV file would contain portfolio performance of supplied MarketData1 and MarketData2 
after trading using weighted moving averages and calculating the change relationship"""
```

![image](https://user-images.githubusercontent.com/74156271/131223361-6a3ba607-57ea-4826-b03f-5bb337f7f497.png)
>>>>>>> 277f0b97
<|MERGE_RESOLUTION|>--- conflicted
+++ resolved
@@ -147,13 +147,11 @@
 ```
 ![image](https://user-images.githubusercontent.com/29981664/111360130-4668a400-8684-11eb-933e-e8f10662b0bb.png)
 
-<<<<<<< HEAD
 ### Example use of API for calculations.
 
 - Replace the `your-api-key-here` in `'x-api-key':'your-api-key-here'` with your API key (Contact support@infertrade.com for more information)
 - Change the parameters in `kwargs` according to your needs
 
-*NOTE: You can use any library instead of `httpx` of your own choice to call API.*
 
 ```python
 import httpx
@@ -195,7 +193,6 @@
 
 print(response.content)
 ```
-=======
 ### Exporting portfolio performance to a CSV file
 
 The "infertrade.api" module contains an Api class with multiple useful functions including "export_to_csv" which is used to export
@@ -216,5 +213,4 @@
 after trading using weighted moving averages and calculating the change relationship"""
 ```
 
-![image](https://user-images.githubusercontent.com/74156271/131223361-6a3ba607-57ea-4826-b03f-5bb337f7f497.png)
->>>>>>> 277f0b97
+![image](https://user-images.githubusercontent.com/74156271/131223361-6a3ba607-57ea-4826-b03f-5bb337f7f497.png)