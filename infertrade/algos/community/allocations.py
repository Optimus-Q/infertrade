--- conflicted
+++ resolved
@@ -151,7 +151,6 @@
             "github_permalink": "https://github.com/ta-oliver/infertrade/blob/5aa01970fc4277774bd14f0823043b4657e3a57f/infertrade/algos/community/allocations.py#L57"
         },
     },
-<<<<<<< HEAD
     "smaCrossoverStrategy": {
         "function": sma_crossover_strategy,
         "parameters": {
@@ -161,7 +160,8 @@
         "series": ["price"],
         "available_representation_types": {
             "github_permalink": "" #TODO: add this after initial commit
-=======
+              },
+      },
     "weighted_moving_averages": {
         "function": weighted_moving_averages,
         "parameters": {
@@ -173,7 +173,6 @@
         "series": ["signal"],
         "available_representation_types": {
             "github_permalink": "https://github.com/ta-oliver/infertrade/blob/0862fd5f0b50cfab19c844c76cebd1b8306acac9/infertrade/algos/community/allocations.py#L63"  # TODO - update with latest version.
->>>>>>> f37dbdf9
         },
     },
 }
