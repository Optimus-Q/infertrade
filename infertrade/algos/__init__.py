--- conflicted
+++ resolved
@@ -21,12 +21,7 @@
 
 from infertrade.algos.community import community_export
 from infertrade.algos.external.ta import ta_adaptor, ta_export
-<<<<<<< HEAD
-from infertrade.algos.external.finmarketpy import finmarketpy_adapter
-from infertrade.algos.external.ta_lib import talib_adapter
-=======
 
->>>>>>> 2e041c9e
 # A dictionary providing the list of available rules from InferTrade's community rules and external packages.
 export_functions = {
     "infertrade": community_export,
