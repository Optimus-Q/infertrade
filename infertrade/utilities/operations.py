--- conflicted
+++ resolved
@@ -339,7 +339,6 @@
         return X_1
 
 
-<<<<<<< HEAD
 def limit_allocation(allocation_lower_limit: Union[int, float], allocation_upper_limit: Union[int, float]) -> callable:
     """
     This function is intended to be used as a decorator that can be applied to functions that calculate
@@ -381,8 +380,6 @@
     return wrapper
 
 
-=======
->>>>>>> f6c10751
 def scikit_allocation_factory(allocation_function: callable) -> FunctionTransformer:
     """This creates a SciKit Learn compatible Transformer embedding the position calculation."""
     return FunctionTransformer(allocation_function)