"""
File for storing current version of package

Copyright 2021 InferStat Ltd

Licensed under the Apache License, Version 2.0 (the "License");
you may not use this file except in compliance with the License.
You may obtain a copy of the License at

    http://www.apache.org/licenses/LICENSE-2.0

Unless required by applicable law or agreed to in writing, software
distributed under the License is distributed on an "AS IS" BASIS,
WITHOUT WARRANTIES OR CONDITIONS OF ANY KIND, either express or implied.
See the License for the specific language governing permissions and
limitations under the License.

Created by: Joshua Mason
Created date: 12/03/2021
"""

<<<<<<< HEAD
__version__ = "0.0.9"
=======
__version__ = "0.0.10"
>>>>>>> 1056c7e9
<|MERGE_RESOLUTION|>--- conflicted
+++ resolved
@@ -19,8 +19,4 @@
 Created date: 12/03/2021
 """
 
-<<<<<<< HEAD
-__version__ = "0.0.9"
-=======
-__version__ = "0.0.10"
->>>>>>> 1056c7e9
+__version__ = "0.0.10"