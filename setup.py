--- conflicted
+++ resolved
@@ -56,13 +56,8 @@
 
 def get_version(filename: str = "_version.py") -> str:
     """Returns the package version number as a string by searching and reading the _version.py file."""
-<<<<<<< HEAD
     gitignore = []
-    for dirpath, _, filenames in walk(".", topdown=True):
-=======
-    
     for dirpath, _, filenames in walk(this_directory):
->>>>>>> f4ad9a32
         if ".gitignore" in filenames:
             with open(join(this_directory,".gitignore")) as _f:
                 gitignore = [file.strip() for file in _f.readlines() if not re.search(r"\#|\*", file)]
